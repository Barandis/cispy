--- conflicted
+++ resolved
@@ -3159,27 +3159,27 @@
 /* 58 */
 /***/ (function(module, exports) {
 
-var g;
-
-// This works in non-strict mode
-g = (function() {
-	return this;
-})();
-
-try {
-	// This works if eval is allowed (see CSP)
-	g = g || Function("return this")() || (1,eval)("this");
-} catch(e) {
-	// This works if the window reference is available
-	if(typeof window === "object")
-		g = window;
-}
-
-// g can still be undefined, but nothing to do about it...
-// We return undefined, instead of nothing here, so it's
-// easier to handle this case. if(!global) { ...}
-
-module.exports = g;
+var g;
+
+// This works in non-strict mode
+g = (function() {
+	return this;
+})();
+
+try {
+	// This works if eval is allowed (see CSP)
+	g = g || Function("return this")() || (1,eval)("this");
+} catch(e) {
+	// This works if the window reference is available
+	if(typeof window === "object")
+		g = window;
+}
+
+// g can still be undefined, but nothing to do about it...
+// We return undefined, instead of nothing here, so it's
+// easier to handle this case. if(!global) { ...}
+
+module.exports = g;
 
 
 /***/ }),
@@ -7740,14 +7740,9 @@
  * Most of the promise-based implementation is shared with the generator-based implementation. The only things that
  * are different are:
  *
-<<<<<<< HEAD
- * - There is no `go`, `goSafe`, or `spawn` since there is no need to create processes (async functions are used
- *   instead)
-=======
  * - There is a `go`, but it's purely a convenience function. Since async functions are controlled by the JS engine,
  *   there's no need for this library to control them the way it does processes. There is no need for `spawn` and for
  *   `goSafe` (errors are handled just as they are in any other promise chain), however.
->>>>>>> 82bcc5d6
  * - Channel operations return promises rather than internal control objects, meaning they can be used in `await`
  *   expressions instead of `yield` expressions (the `xAsync` versions of each operation remain the same)
  * - The utility functions use the promise-based implementation.
